--- conflicted
+++ resolved
@@ -367,7 +367,6 @@
     }
 }
 
-<<<<<<< HEAD
 pub struct PlaceOrderPeggedInstruction {
     pub open_orders_account: Pubkey,
     pub market: Pubkey,
@@ -382,12 +381,55 @@
     pub client_order_id: u64,
     pub peg_limit: i64,
 }
-
 #[async_trait::async_trait(?Send)]
 impl ClientInstruction for PlaceOrderPeggedInstruction {
     type Accounts = openbook_v2::accounts::PlaceOrder;
     type Instruction = openbook_v2::instruction::PlaceOrderPegged;
-=======
+    async fn to_instruction(
+        &self,
+        account_loader: impl ClientAccountLoader + 'async_trait,
+    ) -> (Self::Accounts, instruction::Instruction) {
+        let program_id = openbook_v2::id();
+        let instruction = Self::Instruction {
+            side: self.side,
+            price_offset_lots: self.price_offset,
+            peg_limit: self.peg_limit,
+            max_base_lots: self.max_base_lots,
+            max_quote_lots_including_fees: self.max_quote_lots_including_fees,
+            client_order_id: self.client_order_id,
+            order_type: PlaceOrderType::Limit,
+            reduce_only: false,
+            expiry_timestamp: 0,
+            limit: 10,
+            max_oracle_staleness_slots: -1,
+        };
+
+        let market: Market = account_loader.load(&self.market).await.unwrap();
+
+        let accounts = Self::Accounts {
+            open_orders_account: self.open_orders_account,
+            market: self.market,
+            bids: market.bids,
+            asks: market.asks,
+            event_queue: market.event_queue,
+            oracle: market.oracle,
+            owner: self.owner.pubkey(),
+            payer: self.payer,
+            base_vault: self.base_vault,
+            quote_vault: self.quote_vault,
+            token_program: Token::id(),
+            system_program: System::id(),
+        };
+        let instruction = make_instruction(program_id, &accounts, instruction);
+
+        (accounts, instruction)
+    }
+
+    fn signers(&self) -> Vec<TestKeypair> {
+        vec![self.owner]
+    }
+}
+
 pub struct PlaceTakeOrderInstruction {
     pub market: Pubkey,
     pub owner: TestKeypair,
@@ -408,7 +450,6 @@
 impl ClientInstruction for PlaceTakeOrderInstruction {
     type Accounts = openbook_v2::accounts::PlaceTakeOrder;
     type Instruction = openbook_v2::instruction::PlaceTakeOrder;
->>>>>>> 54bef631
     async fn to_instruction(
         &self,
         account_loader: impl ClientAccountLoader + 'async_trait,
@@ -416,18 +457,6 @@
         let program_id = openbook_v2::id();
         let instruction = Self::Instruction {
             side: self.side,
-<<<<<<< HEAD
-            price_offset_lots: self.price_offset,
-            peg_limit: self.peg_limit,
-            max_base_lots: self.max_base_lots,
-            max_quote_lots_including_fees: self.max_quote_lots_including_fees,
-            client_order_id: self.client_order_id,
-            order_type: PlaceOrderType::Limit,
-            reduce_only: false,
-            expiry_timestamp: 0,
-            limit: 10,
-            max_oracle_staleness_slots: -1,
-=======
             price_lots: self.price_lots,
             max_base_lots: self.max_base_lots,
             max_quote_lots_including_fees: self.max_quote_lots_including_fees,
@@ -436,16 +465,11 @@
             reduce_only: self.reduce_only,
             expiry_timestamp: self.expiry_timestamp,
             limit: 10,
->>>>>>> 54bef631
         };
 
         let market: Market = account_loader.load(&self.market).await.unwrap();
 
         let accounts = Self::Accounts {
-<<<<<<< HEAD
-            open_orders_account: self.open_orders_account,
-=======
->>>>>>> 54bef631
             market: self.market,
             bids: market.bids,
             asks: market.asks,
@@ -453,19 +477,12 @@
             oracle: market.oracle,
             owner: self.owner.pubkey(),
             payer: self.payer,
-<<<<<<< HEAD
-=======
             receiver: self.receiver,
->>>>>>> 54bef631
             base_vault: self.base_vault,
             quote_vault: self.quote_vault,
             token_program: Token::id(),
             system_program: System::id(),
         };
-<<<<<<< HEAD
-        let instruction = make_instruction(program_id, &accounts, instruction);
-
-=======
         let mut instruction = make_instruction(program_id, &accounts, instruction);
         if let Some(ref3) = self.referrer {
             let remaining = &mut vec![AccountMeta {
@@ -475,7 +492,6 @@
             }];
             instruction.accounts.append(remaining);
         }
->>>>>>> 54bef631
         (accounts, instruction)
     }
 
