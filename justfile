fuzz-toolchain := if `arch` == "arm64" { "+nightly-x86_64-apple-darwin" } else { "+nightly" }

build:
    cargo build-sbf --features enable-gpl

lint:
    cargo clippy --no-deps --tests --features enable-gpl --features test-bpf -- --allow=clippy::result-large-err

test TEST_NAME:
    cargo test-sbf --features enable-gpl --  {{ TEST_NAME }}

test-all:
    (cd ./programs/openbook-v2 && RUST_LOG=ERROR cargo test-sbf --features enable-gpl)

test-dev:
    (find programs) | entr -s 'just test-all'

idl:
    anchor build --arch sbf -- --features enable-gpl
    bash {{ justfile_directory() }}/idl-fixup.sh
<<<<<<< HEAD
    cp -v ./target/types/openbook_v2.ts ./ts/client/src/openbook_v2.ts
=======

fuzz:
  cd ./programs/openbook-v2/fuzz && cargo {{ fuzz-toolchain }} fuzz run multiple_orders

fuzz-reproduce CASE:
  cd ./programs/openbook-v2/fuzz && RUST_LOG=debug cargo {{ fuzz-toolchain }} fuzz run multiple_orders {{ CASE }}
>>>>>>> 3aecfbb7
<|MERGE_RESOLUTION|>--- conflicted
+++ resolved
@@ -18,13 +18,10 @@
 idl:
     anchor build --arch sbf -- --features enable-gpl
     bash {{ justfile_directory() }}/idl-fixup.sh
-<<<<<<< HEAD
     cp -v ./target/types/openbook_v2.ts ./ts/client/src/openbook_v2.ts
-=======
 
 fuzz:
   cd ./programs/openbook-v2/fuzz && cargo {{ fuzz-toolchain }} fuzz run multiple_orders
 
 fuzz-reproduce CASE:
-  cd ./programs/openbook-v2/fuzz && RUST_LOG=debug cargo {{ fuzz-toolchain }} fuzz run multiple_orders {{ CASE }}
->>>>>>> 3aecfbb7
+  cd ./programs/openbook-v2/fuzz && RUST_LOG=debug cargo {{ fuzz-toolchain }} fuzz run multiple_orders {{ CASE }}